/* ============================================================
 * node-binance-api
 * https://github.com/jaggedsoft/node-binance-api
 * ============================================================
 * Copyright 2017-, Jon Eyrick
 * Released under the MIT License
 * ============================================================ */

module.exports = function() {
	'use strict';
	const WebSocket = require('ws');
	const request = require('request');
	const crypto = require('crypto');
	const base = 'https://api.binance.com/api/';
	const wapi = 'https://api.binance.com/wapi/';
	const websocket_base = 'wss://stream.binance.com:9443/ws/';
	const userAgent = 'Mozilla/4.0 (compatible; Node Binance API)';
	const contentType = 'application/x-www-form-urlencoded';
	let subscriptions = {};
	let messageQueue = {};
	let depthCache = {};
	let ohlcLatest = {};
	let klineQueue = {};
	let info = {};
	let ohlc = {};
	let options = {recvWindow:60000, reconnect:true, test: false};

	const publicRequest = function(url, data, callback, method = 'GET') {
		if ( !data ) data = {};
		let opt = {
			url: url,
			qs: data,
			method: method,
			timeout: options.recvWindow,
			agent: false,
			headers: {
				'User-Agent': userAgent,
				'Content-type': contentType
			}
		};
		request(opt, function(error, response, body) {
			if ( !response || !body ) throw 'publicRequest error: '+error;
			if ( callback ) {
				try {
					callback(JSON.parse(body));
				} catch (error) {
					console.error('Parse error: '+error.message);
				}
			}
		});
	};

	const apiRequest = function(url, callback, method = 'GET') {
		if ( !options.APIKEY ) throw 'apiRequest: Invalid API Key';
		let opt = {
			url: url,
			method: method,
			timeout: options.recvWindow,
			agent: false,
			headers: {
				'User-Agent': userAgent,
				'Content-type': contentType,
				'X-MBX-APIKEY': options.APIKEY
			}
		};
		request(opt, function(error, response, body) {
			if ( !response || !body ) throw 'apiRequest error: '+error;
			if ( callback ) {
				try {
					callback(JSON.parse(body));
				} catch (error) {
					console.error('Parse error: '+error.message);
				}
			}
		});
	};

	const signedRequest = function(url, data, callback, method = 'GET') {
		if ( !options.APISECRET ) throw 'signedRequest: Invalid API Secret';
		if ( !data ) data = {};
		data.timestamp = new Date().getTime();
		if ( typeof data.symbol !== 'undefined' ) data.symbol = data.symbol.replace('_','');
		if ( typeof data.recvWindow == 'undefined' ) data.recvWindow = options.recvWindow;
		let query = Object.keys(data).reduce(function(a,k){a.push(k+'='+encodeURIComponent(data[k]));return a},[]).join('&');
		let signature = crypto.createHmac('sha256', options.APISECRET).update(query).digest('hex'); // set the HMAC hash header
		let opt = {
			url: url+'?'+query+'&signature='+signature,
			method: method,
			timeout: options.recvWindow,
			agent: false,
			headers: {
				'User-Agent': userAgent,
				'Content-type': contentType,
				'X-MBX-APIKEY': options.APIKEY
			}
		};
		request(opt, function(error, response, body) {
			if ( !response || !body ) throw 'signedRequest error: '+error;
			if ( callback ) {
				try {
					callback(JSON.parse(body));
				} catch (error) {
					console.error('Parse error: '+error.message);
				}
			}
		});
	};

	const order = function(side, symbol, quantity, price, flags = {}, callback = false) {
		let endpoint = 'v3/order';
		if ( options.test ) endpoint+='/test';
		let opt = {
			symbol: symbol,
			side: side,
			type: 'LIMIT',
			quantity: quantity
		};
<<<<<<< HEAD
		if ( typeof flags.type !== 'undefined' ) opt.type = flags.type;
		if ( opt.type.includes('LIMIT') ) {
=======
		if ( typeof flags.type !== "undefined" ) opt.type = flags.type;
		if ( typeof flags.timeInForce !== "undefined" ) opt.timeInForce = flags.timeInForce;
		if ( opt.type.includes("LIMIT") ) {
>>>>>>> 79df5d60
			opt.price = price;
			opt.timeInForce = 'GTC';
		}
<<<<<<< HEAD
		if ( typeof flags.icebergQty !== 'undefined' ) opt.icebergQty = flags.icebergQty;
		if ( typeof flags.stopPrice !== 'undefined' ) opt.stopPrice = flags.stopPrice;
		signedRequest(base+endpoint, opt, function(response) {
			if ( typeof response.msg !== 'undefined' && response.msg == 'Filter failure: MIN_NOTIONAL' ) {
				console.warn('Order quantity too small. Must be > 0.01');
=======
		/*
STOP_LOSS
STOP_LOSS_LIMIT
TAKE_PROFIT
TAKE_PROFIT_LIMIT
LIMIT_MAKER
		*/
		if ( typeof flags.icebergQty !== "undefined" ) opt.icebergQty = flags.icebergQty;
		if ( typeof flags.stopPrice !== "undefined" ) {
			opt.stopPrice = flags.stopPrice;
			if ( opt.type == "LIMIT" ) throw "Error: stopPrice: Must set 'type' to one of the following: STOP_LOSS, STOP_LOSS_LIMIT, TAKE_PROFIT, TAKE_PROFIT_LIMIT";
		}
		signedRequest(base+"v3/order", opt, function(response) {
			if ( typeof response.msg !== "undefined" && response.msg == "Filter failure: MIN_NOTIONAL" ) {
				console.log("Order quantity too small. Must be > 0.01");
>>>>>>> 79df5d60
			}
			if ( callback ) callback(response);
			else console.log(side+'('+symbol+','+quantity+','+price+') ',response);
		}, 'POST');
	};
	////////////////////////////
	const subscribe = function(endpoint, callback, reconnect = false) {
		const ws = new WebSocket(websocket_base+endpoint);
		ws.endpoint = endpoint;
		ws.on('open', function() {
			//console.log('subscribe('+this.endpoint+')');
		});
		ws.on('close', function() {
			if ( reconnect && options.reconnect ) {
				if ( this.endpoint && this.endpoint.length == 60 ) console.log('Account data WebSocket reconnecting..');
				else console.log('WebSocket reconnecting: '+this.endpoint);
				try {
					reconnect();
				} catch ( error ) {
					console.error('WebSocket reconnect error: '+error.message);
				}
			} else console.log('WebSocket connection closed! '+this.endpoint);
		});
		ws.on('message', function(data) {
			//console.log(data);
			try {
				callback(JSON.parse(data));
			} catch (error) {
				console.error('Parse error: '+error.message);
			}
		});
		subscriptions[endpoint] = ws;
		return ws;
	};
	const userDataHandler = function(data) {
		let type = data.e;
		if ( type == 'outboundAccountInfo' ) {
			options.balance_callback(data);
		} else if ( type == 'executionReport' ) {
			if ( options.execution_callback ) options.execution_callback(data);
		} else {
			console.error('Unexpected userData: '+type);
		}
	};
	const prevDayStreamHandler = function(data, callback) {
		let {
			e:eventType,
			E:eventTime,
			s:symbol,
			p:priceChange,
			P:percentChange,
			w:averagePrice,
			x:prevClose,
			c:close,
			Q:closeQty,
			b:bestBid,
			B:bestBidQty,
			a:bestAsk,
			A:bestAskQty,
			o:open,
			h:high,
			l:low,
			v:volume,
			q:quoteVolume,
			O:openTime,
			C:closeTime,
			F:firstTradeId,
			L:lastTradeId,
			n:numTrades
		} = data;
		callback({
			eventType,
			eventTime,
			symbol,
			priceChange,
			percentChange,
			averagePrice,
			prevClose,
			close,
			closeQty,
			bestBid,
			bestBidQty,
			bestAsk,
			bestAskQty,
			open,
			high,
			low,
			volume,
			quoteVolume,
			openTime,
			closeTime,
			firstTradeId,
			lastTradeId,
			numTrades
		});
	};
	////////////////////////////
	const priceData = function(data) {
		let prices = {};
		for ( let obj of data ) {
			prices[obj.symbol] = obj.price;
		}
		return prices;
	};
	const bookPriceData = function(data) {
		let prices = {};
		for ( let obj of data ) {
			prices[obj.symbol] = {
				bid:obj.bidPrice,
				bids:obj.bidQty,
				ask:obj.askPrice,
				asks:obj.askQty
			};
		}
		return prices;
	};
	const balanceData = function(data) {
		let balances = {};
		if ( typeof data.balances == "undefined" ) {
			console.log("balanceData error", data);
			return {};
		}
		for ( let obj of data.balances ) {
			balances[obj.asset] = {available:obj.free, onOrder:obj.locked};
		}
		return balances;
	};
	const klineData = function(symbol, interval, ticks) { // Used for /depth
		let last_time = 0;
		for ( let tick of ticks ) {
			// eslint-disable-next-line no-unused-vars
			let [time, open, high, low, close, volume, closeTime, assetVolume, trades, buyBaseVolume, buyAssetVolume, ignored] = tick;
			ohlc[symbol][interval][time] = {open:open, high:high, low:low, close:close, volume:volume};
			last_time = time;
		}
		info[symbol][interval].timestamp = last_time;
	};
	const klineConcat = function(symbol, interval) { // Combine all OHLC data with latest update
		let output = ohlc[symbol][interval];
		if ( typeof ohlcLatest[symbol][interval].time == 'undefined' ) return output;
		const time = ohlcLatest[symbol][interval].time;
		const last_updated = Object.keys(ohlc[symbol][interval]).pop();
		if ( time >= last_updated ) {
			output[time] = ohlcLatest[symbol][interval];
			delete output[time].time;
			output[time].isFinal = false;
		}
		return output;
	};
	const klineHandler = function(symbol, kline, firstTime = 0) { // Used for websocket @kline
		// TODO: add Taker buy base asset volume
		// eslint-disable-next-line no-unused-vars
		let { e:eventType, E:eventTime, k:ticks } = kline;
		// eslint-disable-next-line no-unused-vars
		let { o:open, h:high, l:low, c:close, v:volume, i:interval, x:isFinal, q:quoteVolume, t:time } = ticks; //n:trades, V:buyVolume, Q:quoteBuyVolume
		if ( time <= firstTime ) return;
		if ( !isFinal ) {
			if ( typeof ohlcLatest[symbol][interval].time !== 'undefined' ) {
				if ( ohlcLatest[symbol][interval].time > time ) return;
			}
			ohlcLatest[symbol][interval] = {open:open, high:high, low:low, close:close, volume:volume, time:time};
			return;
		}
		// Delete an element from the beginning so we don't run out of memory
		const first_updated = Object.keys(ohlc[symbol][interval]).shift();
		if ( first_updated ) delete ohlc[symbol][interval][first_updated];
		ohlc[symbol][interval][time] = {open:open, high:high, low:low, close:close, volume:volume};
	};
	const depthData = function(data) { // Used for /depth endpoint
		let bids = {}, asks = {}, obj;
		if ( typeof data.bids !== 'undefined' ) {
			for ( obj of data.bids ) {
				bids[obj[0]] = parseFloat(obj[1]);
			}
		}
		if ( typeof data.asks !== 'undefined' ) {
			for ( obj of data.asks ) {
				asks[obj[0]] = parseFloat(obj[1]);
			}
		}
		return {bids:bids, asks:asks};
	}
	const depthHandler = function(depth, firstUpdateId = 0) { // Used for websocket @depth
		let symbol = depth.s, obj;
		if ( depth.u <= firstUpdateId ) return;
		for ( obj of depth.b ) { //bids
			depthCache[symbol].bids[obj[0]] = parseFloat(obj[1]);
			if ( obj[1] == '0.00000000' ) {
				delete depthCache[symbol].bids[obj[0]];
			}
		}
		for ( obj of depth.a ) { //asks
			depthCache[symbol].asks[obj[0]] = parseFloat(obj[1]);
			if ( obj[1] == '0.00000000' ) {
				delete depthCache[symbol].asks[obj[0]];
			}
		}
	};
	const depthVolume = function(symbol) { // Calculate Buy/Sell volume from DepthCache
		let cache = getDepthCache(symbol), quantity, price;
		let bidbase = 0, askbase = 0, bidqty = 0, askqty = 0;
		for ( price in cache.bids ) {
			quantity = cache.bids[price];
			bidbase+= parseFloat((quantity * parseFloat(price)).toFixed(8));
			bidqty+= quantity;
		}
		for ( price in cache.asks ) {
			quantity = cache.asks[price];
			askbase+= parseFloat((quantity * parseFloat(price)).toFixed(8));
			askqty+= quantity;
		}
		return {bids: bidbase, asks: askbase, bidQty: bidqty, askQty: askqty};
	};
	const getDepthCache = function(symbol) {
		if ( typeof depthCache[symbol] == 'undefined' ) return {bids: {}, asks: {}};
		return depthCache[symbol];
	};
	////////////////////////////
	return {
		depthCache: function(symbol) {
			return getDepthCache(symbol);
		},
		depthVolume: function(symbol) {
			return depthVolume(symbol);
		},
		percent: function(min, max, width = 100) {
			return ( min * 0.01 ) / ( max * 0.01 ) * width;
		},
		sum: function(array) {
			return array.reduce((a, b) => a + b, 0);
		},
		reverse: function(object) {
			let range = Object.keys(object).reverse(), output = {};
			for ( let price of range ) {
				output[price] = object[price];
			}
			return output;
		},
		array: function(obj) {
			return Object.keys(obj).map(function(key) {
				return [Number(key), obj[key]];
			});
		},
		sortBids: function(symbol, max = Infinity, baseValue = false) {
			let object = {}, count = 0, cache;
			if ( typeof symbol == 'object' ) cache = symbol;
			else cache = getDepthCache(symbol).bids;
			let sorted = Object.keys(cache).sort(function(a, b){return parseFloat(b)-parseFloat(a)});
			let cumulative = 0;
			for ( let price of sorted ) {
				if ( baseValue == 'cumulative' ) {
					cumulative+= parseFloat(cache[price]);
					object[price] = cumulative;
				} else if ( !baseValue ) object[price] = parseFloat(cache[price]);
				else object[price] = parseFloat((cache[price] * parseFloat(price)).toFixed(8));
				if ( ++count > max ) break;
			}
			return object;
		},
		sortAsks: function(symbol, max = Infinity, baseValue = false) {
			let object = {}, count = 0, cache;
			if ( typeof symbol == 'object' ) cache = symbol;
			else cache = getDepthCache(symbol).asks;
			let sorted = Object.keys(cache).sort(function(a, b){return parseFloat(a)-parseFloat(b)});
			let cumulative = 0;
			for ( let price of sorted ) {
				if ( baseValue == 'cumulative' ) {
					cumulative+= parseFloat(cache[price]);
					object[price] = cumulative;
				} else if ( !baseValue ) object[price] = parseFloat(cache[price]);
				else object[price] = parseFloat((cache[price] * parseFloat(price)).toFixed(8));
				if ( ++count > max ) break;
			}
			return object;
		},
		first: function(object) {
			return Object.keys(object).shift();
		},
		last: function(object) {
			return Object.keys(object).pop();
		},
		slice: function(object, start = 0) {
			return Object.entries(object).slice(start).map(entry => entry[0]);
		},
		min: function(object) {
			return Math.min.apply(Math, Object.keys(object));
		},
		max: function(object) {
			return Math.max.apply(Math, Object.keys(object));
		},
		options: function(opt) {
			options = opt;
			if ( typeof options.recvWindow == 'undefined' ) options.recvWindow = 60000;
			if ( typeof options.reconnect == 'undefined' ) options.reconnect = true;
			if ( typeof options.test == 'undefined' ) options.test = false;
		},
		buy: function(symbol, quantity, price, flags = {}, callback = false) {
			order('BUY', symbol, quantity, price, flags, callback);
		},
		sell: function(symbol, quantity, price, flags = {}, callback = false) {
			order('SELL', symbol, quantity, price, flags, callback);
		},
		marketBuy: function(symbol, quantity, callback = false) {
			order('BUY', symbol, quantity, 0, {type:'MARKET'}, callback);
		},
		marketSell: function(symbol, quantity, callback = false) {
			order('SELL', symbol, quantity, 0, {type:'MARKET'}, callback);
		},
		cancel: function(symbol, orderid, callback = false) {
			signedRequest(base+'v3/order', {symbol:symbol, orderId:orderid}, function(data) {
				if ( callback ) return callback.call(this, data, symbol);
			}, 'DELETE');
		},
		orderStatus: function(symbol, orderid, callback) {
			signedRequest(base+'v3/order', {symbol:symbol, orderId:orderid}, function(data) {
				if ( callback ) return callback.call(this, data, symbol);
			});
		},
		openOrders: function(symbol, callback) {
			let postData = symbol ? {symbol:symbol} : {};
			signedRequest(base+'v3/openOrders', postData, function(data) {
				return callback.call(this, data, symbol);
			});
		},
		cancelOrders: function(symbol, callback = false) {
			signedRequest(base+'v3/openOrders', {symbol:symbol}, function(json) {
				for ( let obj of json ) {
					let quantity = obj.origQty - obj.executedQty;
					console.log('cancel order: '+obj.side+' '+symbol+' '+quantity+' @ '+obj.price+' #'+obj.orderId);
					signedRequest(base+'v3/order', {symbol:symbol, orderId:obj.orderId}, function(data) {
						if ( callback ) return callback.call(this, data, symbol);
					}, 'DELETE');
				}
			});
		},
		allOrders: function(symbol, callback) {
			signedRequest(base+'v3/allOrders', {symbol:symbol, limit:500}, function(data) {
				if ( callback ) return callback.call(this, data, symbol);
			});
		},
		depth: function(symbol, callback, limit = 100) {
			publicRequest(base+'v1/depth', {symbol:symbol, limit:limit}, function(data) {
				return callback.call(this, depthData(data), symbol);
			});
		},
		prices: function(callback) {
			request(base+'v1/ticker/allPrices', function(error, response, body) {
				if ( !response || !body ) throw 'allPrices error: '+error;
				if ( callback ) {
					try {
						callback(priceData(JSON.parse(body)));
					} catch (error) {
						console.error('Parse error: '+error.message);
					}
				}
			});
		},
		bookTickers: function(callback) {
			request(base+'v1/ticker/allBookTickers', function(error, response, body) {
				if ( !response || !body ) throw 'allBookTickers error: '+error;
				if ( callback ) {
					try {
						callback(bookPriceData(JSON.parse(body)));
					} catch (error) {
						console.error('Parse error: '+error.message);
					}
				}
			});
		},
		prevDay: function(symbol, callback) {
			let input = symbol ? {symbol:symbol} : {};
			publicRequest(base+'v1/ticker/24hr', input, function(data) {
				if ( callback ) return callback.call(this, data, symbol);
			});
		},
		exchangeInfo: function(callback) {
			publicRequest(base+'v1/exchangeInfo', {}, callback);
		},
		withdraw: function(asset, address, amount, addressTag = false, callback = false) {
			let params = {asset, address, amount};
			params.name = 'API Withdraw';
			if ( addressTag ) params.addressTag = addressTag;
			signedRequest(wapi+'v3/withdraw.html', params, callback, 'POST');
		},
		withdrawHistory: function(callback, asset = false) {
			let params = asset ? {asset:asset} : {};
			signedRequest(wapi+'v3/withdrawHistory.html', params, callback);
		},
		depositHistory: function(callback, asset = false) {
			let params = asset ? {asset:asset} : {};
			signedRequest(wapi+'v3/depositHistory.html', params, callback);
		},
		depositAddress: function(asset, callback) {
			signedRequest(wapi+'v3/depositAddress.html', {asset:asset}, callback);
		},
		accountStatus: function(callback) {
			signedRequest(wapi+'v3/accountStatus.html', {}, callback);
		},
		account: function(callback) {
			signedRequest(base+'v3/account', {}, callback);
		},
		balance: function(callback) {
			signedRequest(base+'v3/account', {}, function(data) {
				if ( callback ) callback(balanceData(data));
			});
		},
		trades: function(symbol, callback) {
			signedRequest(base+'v3/myTrades', {symbol:symbol}, function(data) {
				if ( callback ) return callback.call(this, data, symbol);
			});
		},
		recentTrades: function(symbol, callback, limit = 500) {
			signedRequest(base+'v1/trades', {symbol:symbol, limit:limit}, callback);
		},
		historicalTrades: function(symbol, callback, limit = 500) {
			signedRequest(base+'v1/historicalTrades', {symbol:symbol, limit:limit}, callback);
		},
		// convert chart data to highstock array [timestamp,open,high,low,close]
		highstock: function(chart, include_volume = false) {
			let array = [];
			for ( let timestamp in chart ) {
				let obj = chart[timestamp];
				let line = [
					Number(timestamp),
					parseFloat(obj.open),
					parseFloat(obj.high),
					parseFloat(obj.low),
					parseFloat(obj.close)
				];
				if ( include_volume ) line.push(parseFloat(obj.volume));
				array.push(line);
			}
			return array;
		},
		ohlc: function(chart) {
			let open = [], high = [], low = [], close = [], volume = [];
			for ( let timestamp in chart ) { //ohlc[symbol][interval]
				let obj = chart[timestamp];
				open.push(parseFloat(obj.open));
				high.push(parseFloat(obj.high));
				low.push(parseFloat(obj.low));
				close.push(parseFloat(obj.close));
				volume.push(parseFloat(obj.volume));
			}
			return {open:open, high:high, low:low, close:close, volume:volume};
		},
		candlesticks: function(symbol, interval = '5m', callback) { //1m,3m,5m,15m,30m,1h,2h,4h,6h,8h,12h,1d,3d,1w,1M
			publicRequest(base+'v1/klines', {symbol:symbol, interval:interval}, function(data) {
				return callback.call(this, data, symbol);
			});
		},
		publicRequest: function(url, data, callback, method = 'GET') {
			publicRequest(url, data, callback, method)
		},
		signedRequest: function(url, data, callback, method = 'GET') {
			signedRequest(url, data, callback, method);
		},
		getMarket: function(symbol) {
			const substring = symbol.substr(-3);
			if ( substring == 'BTC' ) return 'BTC';
			else if ( substring == 'ETH' ) return 'ETH';
			else if ( substring == 'BNB' ) return 'BNB';
			else if ( symbol.substr(-4) == 'USDT' ) return 'USDT';
		},
		websockets: {
			userData: function userData(callback, execution_callback = false) {
				let reconnect = function() {
					if ( options.reconnect ) userData(callback, execution_callback);
				};
				apiRequest(base+'v1/userDataStream', function(response) {
					options.listenKey = response.listenKey;
					setInterval(function() { // keepalive
						try {
							apiRequest(base+'v1/userDataStream?listenKey='+options.listenKey, false, 'PUT');
						} catch ( error ) {
							//error.message
						}
					}, 60 * 30 * 1000); // 30 minute keepalive
					options.balance_callback = callback;
					options.execution_callback = execution_callback;
					subscribe(options.listenKey, userDataHandler, reconnect);
				},'POST');
			},
			subscribe: function(url, callback, reconnect = false) {
				return subscribe(url, callback, reconnect);
			},
			subscriptions: function() {
				return subscriptions;
			},
			terminate: function(endpoint) {
				let ws = subscriptions[endpoint];
				if ( !ws ) return;
				console.log('WebSocket terminated:', endpoint);
				ws.terminate();
				delete subscriptions[endpoint];
			},
			depth: function depth(symbols, callback) {
				for ( let symbol of symbols ) {
					subscribe(symbol.toLowerCase()+'@depth', callback);
				}
			},
			depthCache: function depthCacheFunction(symbols, callback, limit = 500) {
				for ( let symbol of symbols ) {
					if ( typeof info[symbol] == 'undefined' ) info[symbol] = {};
					info[symbol].firstUpdateId = 0;
					depthCache[symbol] = {bids: {}, asks: {}};
					messageQueue[symbol] = [];
					let reconnect = function() {
						if ( options.reconnect ) depthCacheFunction(symbols, callback);
					};
					subscribe(symbol.toLowerCase()+'@depth', function(depth) {
						if ( !info[symbol].firstUpdateId ) {
							messageQueue[symbol].push(depth);
							return;
						}
						depthHandler(depth);
						if ( callback ) callback(symbol, depthCache[symbol]);
					}, reconnect);
<<<<<<< HEAD
					publicRequest(base+'v1/depth', {symbol:symbol, limit:limit}, function(json) {
						info[symbol].firstUpdateId = json.lastUpdateId;
						depthCache[symbol] = depthData(json);
						for ( let depth of messageQueue[symbol] ) {
							depthHandler(depth, json.lastUpdateId);
=======
					publicRequest(base+"v1/depth", {symbol:symbol, limit:limit}, function(json) {
						if ( messageQueue && typeof messageQueue[symbol] === 'object' ) {
							info[symbol].firstUpdateId = json.lastUpdateId;
							depthCache[symbol] = depthData(json);
							for ( let depth of messageQueue[symbol] ) {
								depthHandler(depth, json.lastUpdateId);
							}
							delete messageQueue[symbol];
							if ( callback ) callback(symbol, depthCache[symbol]);
>>>>>>> 79df5d60
						}
					});
				}
			},
			trades: function(symbols, callback) {
				for ( let symbol of symbols ) {
					let reconnect = function() {
						if ( options.reconnect ) subscribe(symbol.toLowerCase()+'@aggTrade', callback);
					};
					subscribe(symbol.toLowerCase()+'@aggTrade', callback, reconnect);
				}
			},
			chart: function chart(symbols, interval, callback) {
				if ( typeof symbols == 'string' ) symbols = [symbols]; // accept both strings and arrays
				for ( let symbol of symbols ) {
					if ( typeof info[symbol] == 'undefined' ) info[symbol] = {};
					if ( typeof info[symbol][interval] == 'undefined' ) info[symbol][interval] = {};
					if ( typeof ohlc[symbol] == 'undefined' ) ohlc[symbol] = {};
					if ( typeof ohlc[symbol][interval] == 'undefined' ) ohlc[symbol][interval] = {};
					if ( typeof ohlcLatest[symbol] == 'undefined' ) ohlcLatest[symbol] = {};
					if ( typeof ohlcLatest[symbol][interval] == 'undefined' ) ohlcLatest[symbol][interval] = {};
					if ( typeof klineQueue[symbol] == 'undefined' ) klineQueue[symbol] = {};
					if ( typeof klineQueue[symbol][interval] == 'undefined' ) klineQueue[symbol][interval] = [];
					info[symbol][interval].timestamp = 0;
					let reconnect = function() {
						if ( options.reconnect ) chart(symbols, interval, callback);
					};
					subscribe(symbol.toLowerCase()+'@kline_'+interval, function(kline) {
						if ( !info[symbol][interval].timestamp ) {
							klineQueue[symbol][interval].push(kline);
							return;
						}
						//console.log('@klines at ' + kline.k.t);
						klineHandler(symbol, kline);
						if ( callback ) callback(symbol, interval, klineConcat(symbol, interval));
					}, reconnect);
					publicRequest(base+'v1/klines', {symbol:symbol, interval:interval}, function(data) {
						klineData(symbol, interval, data);
						//console.log('/klines at ' + info[symbol][interval].timestamp);
						for ( let kline of klineQueue[symbol][interval] ) {
							klineHandler(symbol, kline, info[symbol][interval].timestamp);
						}
						delete klineQueue[symbol][interval];
						if ( callback ) callback(symbol, interval, klineConcat(symbol, interval));
					});
				}
			},
			candlesticks: function candlesticks(symbols, interval, callback) {
				let reconnect = function() {
					if ( options.reconnect ) candlesticks(symbols, interval, callback);
				};
				for ( let symbol of symbols ) {
					subscribe(symbol.toLowerCase()+'@kline_'+interval, callback, reconnect);
				}
			},
			prevDay: function prevDay(symbol, callback) {
				let streamName = symbol ? symbol.toLowerCase()+'@ticker' : '!ticker@arr';
				let reconnect = function() {
					if ( options.reconnect ) prevDay(symbol, callback);
				};
				subscribe(streamName, function(data) {
					if ( data instanceof Array ) {
						for ( let line of data ) {
							prevDayStreamHandler(line, callback);
						}
						return;
					}
					prevDayStreamHandler(data, callback);
				}, reconnect);
			}
		}
	};
}();
//https://github.com/binance-exchange/binance-official-api-docs<|MERGE_RESOLUTION|>--- conflicted
+++ resolved
@@ -115,24 +115,13 @@
 			type: 'LIMIT',
 			quantity: quantity
 		};
-<<<<<<< HEAD
 		if ( typeof flags.type !== 'undefined' ) opt.type = flags.type;
+		if ( typeof flags.timeInForce !== 'undefined' ) opt.timeInForce = flags.timeInForce;
 		if ( opt.type.includes('LIMIT') ) {
-=======
-		if ( typeof flags.type !== "undefined" ) opt.type = flags.type;
-		if ( typeof flags.timeInForce !== "undefined" ) opt.timeInForce = flags.timeInForce;
-		if ( opt.type.includes("LIMIT") ) {
->>>>>>> 79df5d60
 			opt.price = price;
 			opt.timeInForce = 'GTC';
 		}
-<<<<<<< HEAD
-		if ( typeof flags.icebergQty !== 'undefined' ) opt.icebergQty = flags.icebergQty;
-		if ( typeof flags.stopPrice !== 'undefined' ) opt.stopPrice = flags.stopPrice;
-		signedRequest(base+endpoint, opt, function(response) {
-			if ( typeof response.msg !== 'undefined' && response.msg == 'Filter failure: MIN_NOTIONAL' ) {
-				console.warn('Order quantity too small. Must be > 0.01');
-=======
+
 		/*
 STOP_LOSS
 STOP_LOSS_LIMIT
@@ -140,15 +129,14 @@
 TAKE_PROFIT_LIMIT
 LIMIT_MAKER
 		*/
-		if ( typeof flags.icebergQty !== "undefined" ) opt.icebergQty = flags.icebergQty;
-		if ( typeof flags.stopPrice !== "undefined" ) {
+		if ( typeof flags.icebergQty !== 'undefined' ) opt.icebergQty = flags.icebergQty;
+		if ( typeof flags.stopPrice !== 'undefined' ) {
 			opt.stopPrice = flags.stopPrice;
-			if ( opt.type == "LIMIT" ) throw "Error: stopPrice: Must set 'type' to one of the following: STOP_LOSS, STOP_LOSS_LIMIT, TAKE_PROFIT, TAKE_PROFIT_LIMIT";
-		}
-		signedRequest(base+"v3/order", opt, function(response) {
-			if ( typeof response.msg !== "undefined" && response.msg == "Filter failure: MIN_NOTIONAL" ) {
-				console.log("Order quantity too small. Must be > 0.01");
->>>>>>> 79df5d60
+			if ( opt.type == 'LIMIT' ) throw 'Error: stopPrice: Must set "type" to one of the following: STOP_LOSS, STOP_LOSS_LIMIT, TAKE_PROFIT, TAKE_PROFIT_LIMIT';
+		}
+		signedRequest(base+endpoint, opt, function(response) {
+			if ( typeof response.msg !== 'undefined' && response.msg == 'Filter failure: MIN_NOTIONAL' ) {
+				console.error('Order quantity too small. Must be > 0.01');
 			}
 			if ( callback ) callback(response);
 			else console.log(side+'('+symbol+','+quantity+','+price+') ',response);
@@ -267,8 +255,8 @@
 	};
 	const balanceData = function(data) {
 		let balances = {};
-		if ( typeof data.balances == "undefined" ) {
-			console.log("balanceData error", data);
+		if ( typeof data.balances == 'undefined' ) {
+			console.log('balanceData error', data);
 			return {};
 		}
 		for ( let obj of data.balances ) {
@@ -667,14 +655,7 @@
 						depthHandler(depth);
 						if ( callback ) callback(symbol, depthCache[symbol]);
 					}, reconnect);
-<<<<<<< HEAD
 					publicRequest(base+'v1/depth', {symbol:symbol, limit:limit}, function(json) {
-						info[symbol].firstUpdateId = json.lastUpdateId;
-						depthCache[symbol] = depthData(json);
-						for ( let depth of messageQueue[symbol] ) {
-							depthHandler(depth, json.lastUpdateId);
-=======
-					publicRequest(base+"v1/depth", {symbol:symbol, limit:limit}, function(json) {
 						if ( messageQueue && typeof messageQueue[symbol] === 'object' ) {
 							info[symbol].firstUpdateId = json.lastUpdateId;
 							depthCache[symbol] = depthData(json);
@@ -683,7 +664,6 @@
 							}
 							delete messageQueue[symbol];
 							if ( callback ) callback(symbol, depthCache[symbol]);
->>>>>>> 79df5d60
 						}
 					});
 				}
