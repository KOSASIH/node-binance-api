/* ============================================================
 * node-binance-api
 * https://github.com/jaggedsoft/node-binance-api
 * ============================================================
 * Copyright 2017-, Jon Eyrick
 * Released under the MIT License
 * ============================================================ */

module.exports = function() {
	'use strict';
	const WebSocket = require('ws');
	const request = require('request');
	const crypto = require('crypto');
	const base = 'https://api.binance.com/api/';
	const wapi = 'https://api.binance.com/wapi/';
	const websocket_base = 'wss://stream.binance.com:9443/ws/';
	const userAgent = 'Mozilla/4.0 (compatible; Node Binance API)';
	const contentType = 'application/x-www-form-urlencoded';
	let subscriptions = {};
	let messageQueue = {};
	let depthCache = {};
	let ohlcLatest = {};
	let klineQueue = {};
	let info = {};
	let ohlc = {};
	let options = {recvWindow:60000, reconnect:true, test: false};

	const publicRequest = function(url, data, callback, method = 'GET') {
		if ( !data ) data = {};
		let opt = {
			url: url,
			qs: data,
			method: method,
			timeout: options.recvWindow,
			agent: false,
			headers: {
				'User-Agent': userAgent,
				'Content-type': contentType
			}
		};
		request(opt, function(error, response, body) {
			if ( !response || !body ) throw 'publicRequest error: '+error;
			if ( callback ) {
				try {
					callback(JSON.parse(body));
				} catch (error) {
					console.error('Parse error: '+error.message);
				}
			}
		});
	};

	const apiRequest = function(url, callback, method = 'GET') {
		if ( !options.APIKEY ) throw 'apiRequest: Invalid API Key';
		let opt = {
			url: url,
			method: method,
			timeout: options.recvWindow,
			agent: false,
			headers: {
				'User-Agent': userAgent,
				'Content-type': contentType,
				'X-MBX-APIKEY': options.APIKEY
			}
		};
		request(opt, function(error, response, body) {
			if ( !response || !body ) throw 'apiRequest error: '+error;
			if ( callback ) {
				try {
					callback(JSON.parse(body));
				} catch (error) {
					console.error('Parse error: '+error.message);
				}
			}
		});
	};

	const signedRequest = function(url, data, callback, method = 'GET') {
		if ( !options.APISECRET ) throw 'signedRequest: Invalid API Secret';
		if ( !data ) data = {};
		data.timestamp = new Date().getTime();
		if ( typeof data.symbol !== 'undefined' ) data.symbol = data.symbol.replace('_','');
		if ( typeof data.recvWindow === 'undefined' ) data.recvWindow = options.recvWindow;
		let query = Object.keys(data).reduce(function(a,k){a.push(k+'='+encodeURIComponent(data[k]));return a},[]).join('&');
		let signature = crypto.createHmac('sha256', options.APISECRET).update(query).digest('hex'); // set the HMAC hash header
		let opt = {
			url: url+'?'+query+'&signature='+signature,
			method: method,
			timeout: options.recvWindow,
			agent: false,
			headers: {
				'User-Agent': userAgent,
				'Content-type': contentType,
				'X-MBX-APIKEY': options.APIKEY
			}
		};
		request(opt, function(error, response, body) {
			if ( !response || !body ) throw 'signedRequest error: '+error;
			if ( callback ) {
				try {
					callback(JSON.parse(body));
				} catch (error) {
					console.error('Parse error: '+error.message);
				}
			}
		});
	};

	const order = function(side, symbol, quantity, price, flags = {}, callback = false) {
		let endpoint = 'v3/order';
		if ( options.test ) endpoint += '/test';
		let opt = {
			symbol: symbol,
			side: side,
			type: 'LIMIT',
			quantity: quantity
		};
		if ( typeof flags.type !== 'undefined' ) opt.type = flags.type;
		if ( typeof flags.timeInForce !== 'undefined' ) opt.timeInForce = flags.timeInForce;
		if ( opt.type.includes('LIMIT') ) {
			opt.price = price;
			opt.timeInForce = 'GTC';
		}

		/*
STOP_LOSS
STOP_LOSS_LIMIT
TAKE_PROFIT
TAKE_PROFIT_LIMIT
LIMIT_MAKER
		*/
		if ( typeof flags.icebergQty !== 'undefined' ) opt.icebergQty = flags.icebergQty;
		if ( typeof flags.stopPrice !== 'undefined' ) {
			opt.stopPrice = flags.stopPrice;
			if ( opt.type === 'LIMIT' ) throw 'Error: stopPrice: Must set "type" to one of the following: STOP_LOSS, STOP_LOSS_LIMIT, TAKE_PROFIT, TAKE_PROFIT_LIMIT';
		}
		signedRequest(base+endpoint, opt, function(response) {
			if ( typeof response.msg !== 'undefined' && response.msg === 'Filter failure: MIN_NOTIONAL' ) {
				console.error('Order quantity too small. Must be > 0.01');
			}
			if ( callback ) callback(response);
			else console.log(side+'('+symbol+','+quantity+','+price+') ',response);
		}, 'POST');
	};
	////////////////////////////
	const subscribe = function(endpoint, callback, reconnect = false) {
		const ws = new WebSocket(websocket_base+endpoint);
		ws.endpoint = endpoint;
		ws.on('open', function() {
			//console.log('subscribe('+this.endpoint+')');
		});
		ws.on('close', function() {
			if ( reconnect && options.reconnect ) {
				if ( this.endpoint && parseInt(this.endpoint.length, 10) === 60 ) console.log('Account data WebSocket reconnecting..');
				else console.log('WebSocket reconnecting: '+this.endpoint);
				try {
					reconnect();
				} catch ( error ) {
					console.error('WebSocket reconnect error: '+error.message);
				}
			} else console.log('WebSocket connection closed! '+this.endpoint);
		});
		ws.on('message', function(data) {
			//console.log(data);
			try {
				callback(JSON.parse(data));
			} catch (error) {
				console.error('Parse error: '+error.message);
			}
		});
		subscriptions[endpoint] = ws;
		return ws;
	};
	const userDataHandler = function(data) {
		let type = data.e;
		if ( type === 'outboundAccountInfo' ) {
			options.balance_callback(data);
		} else if ( type === 'executionReport' ) {
			if ( options.execution_callback ) options.execution_callback(data);
		} else {
			console.error('Unexpected userData: '+type);
		}
	};
	const prevDayStreamHandler = function(data, callback) {
		let {
			e:eventType,
			E:eventTime,
			s:symbol,
			p:priceChange,
			P:percentChange,
			w:averagePrice,
			x:prevClose,
			c:close,
			Q:closeQty,
			b:bestBid,
			B:bestBidQty,
			a:bestAsk,
			A:bestAskQty,
			o:open,
			h:high,
			l:low,
			v:volume,
			q:quoteVolume,
			O:openTime,
			C:closeTime,
			F:firstTradeId,
			L:lastTradeId,
			n:numTrades
		} = data;
		callback({
			eventType,
			eventTime,
			symbol,
			priceChange,
			percentChange,
			averagePrice,
			prevClose,
			close,
			closeQty,
			bestBid,
			bestBidQty,
			bestAsk,
			bestAskQty,
			open,
			high,
			low,
			volume,
			quoteVolume,
			openTime,
			closeTime,
			firstTradeId,
			lastTradeId,
			numTrades
		});
	};
	////////////////////////////
	const priceData = function(data) {
		let prices = {};
		for ( let obj of data ) {
			prices[obj.symbol] = obj.price;
		}
		return prices;
	};
	const bookPriceData = function(data) {
		let prices = {};
		for ( let obj of data ) {
			prices[obj.symbol] = {
				bid:obj.bidPrice,
				bids:obj.bidQty,
				ask:obj.askPrice,
				asks:obj.askQty
			};
		}
		return prices;
	};
	const balanceData = function(data) {
		let balances = {};
		if ( typeof data.balances === 'undefined' ) {
			console.log('balanceData error', data);
			return {};
		}
		for ( let obj of data.balances ) {
			balances[obj.asset] = {available:obj.free, onOrder:obj.locked};
		}
		return balances;
	};
	const klineData = function(symbol, interval, ticks) { // Used for /depth
		let last_time = 0;
		for ( let tick of ticks ) {
			// eslint-disable-next-line no-unused-vars
			let [time, open, high, low, close, volume, closeTime, assetVolume, trades, buyBaseVolume, buyAssetVolume, ignored] = tick;
			ohlc[symbol][interval][time] = {open:open, high:high, low:low, close:close, volume:volume};
			last_time = time;
		}
		info[symbol][interval].timestamp = last_time;
	};
	const klineConcat = function(symbol, interval) { // Combine all OHLC data with latest update
		let output = ohlc[symbol][interval];
		if ( typeof ohlcLatest[symbol][interval].time === 'undefined' ) return output;
		const time = ohlcLatest[symbol][interval].time;
		const last_updated = Object.keys(ohlc[symbol][interval]).pop();
		if ( time >= last_updated ) {
			output[time] = ohlcLatest[symbol][interval];
			delete output[time].time;
			output[time].isFinal = false;
		}
		return output;
	};
	const klineHandler = function(symbol, kline, firstTime = 0) { // Used for websocket @kline
		// TODO: add Taker buy base asset volume
		// eslint-disable-next-line no-unused-vars
		let { e:eventType, E:eventTime, k:ticks } = kline;
		// eslint-disable-next-line no-unused-vars
		let { o:open, h:high, l:low, c:close, v:volume, i:interval, x:isFinal, q:quoteVolume, t:time } = ticks; //n:trades, V:buyVolume, Q:quoteBuyVolume
		if ( time <= firstTime ) return;
		if ( !isFinal ) {
			if ( typeof ohlcLatest[symbol][interval].time !== 'undefined' ) {
				if ( ohlcLatest[symbol][interval].time > time ) return;
			}
			ohlcLatest[symbol][interval] = {open:open, high:high, low:low, close:close, volume:volume, time:time};
			return;
		}
		// Delete an element from the beginning so we don't run out of memory
		const first_updated = Object.keys(ohlc[symbol][interval]).shift();
		if ( first_updated ) delete ohlc[symbol][interval][first_updated];
		ohlc[symbol][interval][time] = {open:open, high:high, low:low, close:close, volume:volume};
	};
	const depthData = function(data) { // Used for /depth endpoint
		let bids = {}, asks = {}, obj;
		if ( typeof data.bids !== 'undefined' ) {
			for ( obj of data.bids ) {
				bids[obj[0]] = parseFloat(obj[1]);
			}
		}
		if ( typeof data.asks !== 'undefined' ) {
			for ( obj of data.asks ) {
				asks[obj[0]] = parseFloat(obj[1]);
			}
		}
		return {bids:bids, asks:asks};
	}
	const depthHandler = function(depth, firstUpdateId = 0) { // Used for websocket @depth
		let symbol = depth.s, obj;
		if ( depth.u <= firstUpdateId ) return;
		for ( obj of depth.b ) { //bids
			depthCache[symbol].bids[obj[0]] = parseFloat(obj[1]);
			if ( obj[1] === '0.00000000' ) {
				delete depthCache[symbol].bids[obj[0]];
			}
		}
		for ( obj of depth.a ) { //asks
			depthCache[symbol].asks[obj[0]] = parseFloat(obj[1]);
			if ( obj[1] === '0.00000000' ) {
				delete depthCache[symbol].asks[obj[0]];
			}
		}
	};
	const getDepthCache = function(symbol) {
		if ( typeof depthCache[symbol] === 'undefined' ) return {bids: {}, asks: {}};
		return depthCache[symbol];
	};
	const depthVolume = function(symbol) { // Calculate Buy/Sell volume from DepthCache
		let cache = getDepthCache(symbol), quantity, price;
		let bidbase = 0, askbase = 0, bidqty = 0, askqty = 0;
		for ( price in cache.bids ) {
			quantity = cache.bids[price];
			bidbase+= parseFloat((quantity * parseFloat(price)).toFixed(8));
			bidqty+= quantity;
		}
		for ( price in cache.asks ) {
			quantity = cache.asks[price];
			askbase+= parseFloat((quantity * parseFloat(price)).toFixed(8));
			askqty+= quantity;
		}
		return {bids: bidbase, asks: askbase, bidQty: bidqty, askQty: askqty};
	};
<<<<<<< HEAD
=======
	const getDepthCache = function(symbol) {
		if ( typeof depthCache[symbol] === 'undefined' ) return {bids: {}, asks: {}};
		return depthCache[symbol];
	};
>>>>>>> 23325c46
	////////////////////////////
	return {
		depthCache: function(symbol) {
			return getDepthCache(symbol);
		},
		depthVolume: function(symbol) {
			return depthVolume(symbol);
		},
		percent: function(min, max, width = 100) {
			return ( min * 0.01 ) / ( max * 0.01 ) * width;
		},
		sum: function(array) {
			return array.reduce((a, b) => a + b, 0);
		},
		reverse: function(object) {
			let range = Object.keys(object).reverse(), output = {};
			for ( let price of range ) {
				output[price] = object[price];
			}
			return output;
		},
		array: function(obj) {
			return Object.keys(obj).map(function(key) {
				return [Number(key), obj[key]];
			});
		},
		sortBids: function(symbol, max = Infinity, baseValue = false) {
			let object = {}, count = 0, cache;
			if ( typeof symbol === 'object' ) cache = symbol;
			else cache = getDepthCache(symbol).bids;
			let sorted = Object.keys(cache).sort(function(a, b){return parseFloat(b)-parseFloat(a)});
			let cumulative = 0;
			for ( let price of sorted ) {
				if ( baseValue === 'cumulative' ) {
					cumulative+= parseFloat(cache[price]);
					object[price] = cumulative;
				} else if ( !baseValue ) object[price] = parseFloat(cache[price]);
				else object[price] = parseFloat((cache[price] * parseFloat(price)).toFixed(8));
				if ( ++count > max ) break;
			}
			return object;
		},
		sortAsks: function(symbol, max = Infinity, baseValue = false) {
			let object = {}, count = 0, cache;
			if ( typeof symbol === 'object' ) cache = symbol;
			else cache = getDepthCache(symbol).asks;
			let sorted = Object.keys(cache).sort(function(a, b){return parseFloat(a)-parseFloat(b)});
			let cumulative = 0;
			for ( let price of sorted ) {
				if ( baseValue === 'cumulative' ) {
					cumulative+= parseFloat(cache[price]);
					object[price] = cumulative;
				} else if ( !baseValue ) object[price] = parseFloat(cache[price]);
				else object[price] = parseFloat((cache[price] * parseFloat(price)).toFixed(8));
				if ( ++count > max ) break;
			}
			return object;
		},
		first: function(object) {
			return Object.keys(object).shift();
		},
		last: function(object) {
			return Object.keys(object).pop();
		},
		slice: function(object, start = 0) {
			return Object.entries(object).slice(start).map(entry => entry[0]);
		},
		min: function(object) {
			return Math.min.apply(Math, Object.keys(object));
		},
		max: function(object) {
			return Math.max.apply(Math, Object.keys(object));
		},
		options: function(opt) {
			options = opt;
			if ( typeof options.recvWindow === 'undefined' ) options.recvWindow = 60000;
			if ( typeof options.reconnect === 'undefined' ) options.reconnect = true;
			if ( typeof options.test === 'undefined' ) options.test = false;
		},
		buy: function(symbol, quantity, price, flags = {}, callback = false) {
			order('BUY', symbol, quantity, price, flags, callback);
		},
		sell: function(symbol, quantity, price, flags = {}, callback = false) {
			order('SELL', symbol, quantity, price, flags, callback);
		},
		marketBuy: function(symbol, quantity, callback = false) {
			order('BUY', symbol, quantity, 0, {type:'MARKET'}, callback);
		},
		marketSell: function(symbol, quantity, callback = false) {
			order('SELL', symbol, quantity, 0, {type:'MARKET'}, callback);
		},
		cancel: function(symbol, orderid, callback = false) {
			signedRequest(base+'v3/order', {symbol:symbol, orderId:orderid}, function(data) {
				if ( callback ) return callback.call(this, data, symbol);
			}, 'DELETE');
		},
		orderStatus: function(symbol, orderid, callback) {
			signedRequest(base+'v3/order', {symbol:symbol, orderId:orderid}, function(data) {
				if ( callback ) return callback.call(this, data, symbol);
			});
		},
		openOrders: function(symbol, callback) {
			let postData = symbol ? {symbol:symbol} : {};
			signedRequest(base+'v3/openOrders', postData, function(data) {
				return callback.call(this, data, symbol);
			});
		},
		cancelOrders: function(symbol, callback = false) {
			signedRequest(base+'v3/openOrders', {symbol:symbol}, function(json) {
				for ( let obj of json ) {
					let quantity = obj.origQty - obj.executedQty;
					console.log('cancel order: '+obj.side+' '+symbol+' '+quantity+' @ '+obj.price+' #'+obj.orderId);
					signedRequest(base+'v3/order', {symbol:symbol, orderId:obj.orderId}, function(data) {
						if ( callback ) return callback.call(this, data, symbol);
					}, 'DELETE');
				}
			});
		},
		allOrders: function(symbol, callback) {
			signedRequest(base+'v3/allOrders', {symbol:symbol, limit:500}, function(data) {
				if ( callback ) return callback.call(this, data, symbol);
			});
		},
		depth: function(symbol, callback, limit = 100) {
			publicRequest(base+'v1/depth', {symbol:symbol, limit:limit}, function(data) {
				return callback.call(this, depthData(data), symbol);
			});
		},
		prices: function(callback) {
			request(base+'v1/ticker/allPrices', function(error, response, body) {
				if ( !response || !body ) throw 'allPrices error: '+error;
				if ( callback ) {
					try {
						callback(priceData(JSON.parse(body)));
					} catch (error) {
						console.error('Parse error: '+error.message);
					}
				}
			});
		},
		bookTickers: function(callback) {
			request(base+'v1/ticker/allBookTickers', function(error, response, body) {
				if ( !response || !body ) throw 'allBookTickers error: '+error;
				if ( callback ) {
					try {
						callback(bookPriceData(JSON.parse(body)));
					} catch (error) {
						console.error('Parse error: '+error.message);
					}
				}
			});
		},
		prevDay: function(symbol, callback) {
			let input = symbol ? {symbol:symbol} : {};
			publicRequest(base+'v1/ticker/24hr', input, function(data) {
				if ( callback ) return callback.call(this, data, symbol);
			});
		},
		exchangeInfo: function(callback) {
			publicRequest(base+'v1/exchangeInfo', {}, callback);
		},
		withdraw: function(asset, address, amount, addressTag = false, callback = false) {
			let params = {asset, address, amount};
			params.name = 'API Withdraw';
			if ( addressTag ) params.addressTag = addressTag;
			signedRequest(wapi+'v3/withdraw.html', params, callback, 'POST');
		},
		withdrawHistory: function(callback, asset = false) {
			let params = asset ? {asset:asset} : {};
			signedRequest(wapi+'v3/withdrawHistory.html', params, callback);
		},
		depositHistory: function(callback, asset = false) {
			let params = asset ? {asset:asset} : {};
			signedRequest(wapi+'v3/depositHistory.html', params, callback);
		},
		depositAddress: function(asset, callback) {
			signedRequest(wapi+'v3/depositAddress.html', {asset:asset}, callback);
		},
		accountStatus: function(callback) {
			signedRequest(wapi+'v3/accountStatus.html', {}, callback);
		},
		account: function(callback) {
			signedRequest(base+'v3/account', {}, callback);
		},
		balance: function(callback) {
			signedRequest(base+'v3/account', {}, function(data) {
				if ( callback ) callback(balanceData(data));
			});
		},
		trades: function(symbol, callback) {
			signedRequest(base+'v3/myTrades', {symbol:symbol}, function(data) {
				if ( callback ) return callback.call(this, data, symbol);
			});
		},
		recentTrades: function(symbol, callback, limit = 500) {
			signedRequest(base+'v1/trades', {symbol:symbol, limit:limit}, callback);
		},
		historicalTrades: function(symbol, callback, limit = 500) {
			signedRequest(base+'v1/historicalTrades', {symbol:symbol, limit:limit}, callback);
		},
		// convert chart data to highstock array [timestamp,open,high,low,close]
		highstock: function(chart, include_volume = false) {
			let array = [];
			for ( let timestamp in chart ) {
				let obj = chart[timestamp];
				let line = [
					Number(timestamp),
					parseFloat(obj.open),
					parseFloat(obj.high),
					parseFloat(obj.low),
					parseFloat(obj.close)
				];
				if ( include_volume ) line.push(parseFloat(obj.volume));
				array.push(line);
			}
			return array;
		},
		ohlc: function(chart) {
			let open = [], high = [], low = [], close = [], volume = [];
			for ( let timestamp in chart ) { //ohlc[symbol][interval]
				let obj = chart[timestamp];
				open.push(parseFloat(obj.open));
				high.push(parseFloat(obj.high));
				low.push(parseFloat(obj.low));
				close.push(parseFloat(obj.close));
				volume.push(parseFloat(obj.volume));
			}
			return {open:open, high:high, low:low, close:close, volume:volume};
		},
		candlesticks: function(symbol, interval = '5m', callback) { //1m,3m,5m,15m,30m,1h,2h,4h,6h,8h,12h,1d,3d,1w,1M
			publicRequest(base+'v1/klines', {symbol:symbol, interval:interval}, function(data) {
				return callback.call(this, data, symbol);
			});
		},
		publicRequest: function(url, data, callback, method = 'GET') {
			publicRequest(url, data, callback, method)
		},
		signedRequest: function(url, data, callback, method = 'GET') {
			signedRequest(url, data, callback, method);
		},
		getMarket: function(symbol) {
			const substring = symbol.substr(-3);
			if ( substring === 'BTC' ) return 'BTC';
			else if ( substring === 'ETH' ) return 'ETH';
			else if ( substring === 'BNB' ) return 'BNB';
			else if ( symbol.substr(-4) === 'USDT' ) return 'USDT';
		},
		websockets: {
			userData: function userData(callback, execution_callback = false) {
				let reconnect = function() {
					if ( options.reconnect ) userData(callback, execution_callback);
				};
				apiRequest(base+'v1/userDataStream', function(response) {
					options.listenKey = response.listenKey;
					setInterval(function() { // keepalive
						try {
							apiRequest(base+'v1/userDataStream?listenKey='+options.listenKey, false, 'PUT');
						} catch ( error ) {
							//error.message
						}
					}, 60 * 30 * 1000); // 30 minute keepalive
					options.balance_callback = callback;
					options.execution_callback = execution_callback;
					subscribe(options.listenKey, userDataHandler, reconnect);
				},'POST');
			},
			subscribe: function(url, callback, reconnect = false) {
				return subscribe(url, callback, reconnect);
			},
			subscriptions: function() {
				return subscriptions;
			},
			terminate: function(endpoint) {
				let ws = subscriptions[endpoint];
				if ( !ws ) return;
				console.log('WebSocket terminated:', endpoint);
				ws.terminate();
				delete subscriptions[endpoint];
			},
			depth: function depth(symbols, callback) {
				for ( let symbol of symbols ) {
					subscribe(symbol.toLowerCase()+'@depth', callback);
				}
			},
			depthCache: function depthCacheFunction(symbols, callback, limit = 500) {
				for ( let symbol of symbols ) {
					if ( typeof info[symbol] === 'undefined' ) info[symbol] = {};
					info[symbol].firstUpdateId = 0;
					depthCache[symbol] = {bids: {}, asks: {}};
					messageQueue[symbol] = [];
					let reconnect = function() {
						if ( options.reconnect ) depthCacheFunction([symbol], callback);
					};
					subscribe(symbol.toLowerCase()+'@depth', function(depth) {
						if ( !info[symbol].firstUpdateId ) {
							messageQueue[symbol].push(depth);
							return;
						}
						depthHandler(depth);
						if ( callback ) callback(symbol, depthCache[symbol]);
					}, reconnect);
					publicRequest(base+'v1/depth', {symbol:symbol, limit:limit}, function(json) {
						if ( messageQueue && typeof messageQueue[symbol] === 'object' ) {
							info[symbol].firstUpdateId = json.lastUpdateId;
							depthCache[symbol] = depthData(json);
							for ( let depth of messageQueue[symbol] ) {
								depthHandler(depth, json.lastUpdateId);
							}
							delete messageQueue[symbol];
							if ( callback ) callback(symbol, depthCache[symbol]);
						}
					});
				}
			},
			trades: function(symbols, callback) {
				for ( let symbol of symbols ) {
					let reconnect = function() {
						if ( options.reconnect ) subscribe(symbol.toLowerCase()+'@aggTrade', callback);
					};
					subscribe(symbol.toLowerCase()+'@aggTrade', callback, reconnect);
				}
			},
			chart: function chart(symbols, interval, callback) {
				if ( typeof symbols === 'string' ) symbols = [symbols]; // accept both strings and arrays
				for ( let symbol of symbols ) {
					if ( typeof info[symbol] === 'undefined' ) info[symbol] = {};
					if ( typeof info[symbol][interval] === 'undefined' ) info[symbol][interval] = {};
					if ( typeof ohlc[symbol] === 'undefined' ) ohlc[symbol] = {};
					if ( typeof ohlc[symbol][interval] === 'undefined' ) ohlc[symbol][interval] = {};
					if ( typeof ohlcLatest[symbol] === 'undefined' ) ohlcLatest[symbol] = {};
					if ( typeof ohlcLatest[symbol][interval] === 'undefined' ) ohlcLatest[symbol][interval] = {};
					if ( typeof klineQueue[symbol] === 'undefined' ) klineQueue[symbol] = {};
					if ( typeof klineQueue[symbol][interval] === 'undefined' ) klineQueue[symbol][interval] = [];
					info[symbol][interval].timestamp = 0;
					let reconnect = function() {
						if ( options.reconnect ) chart(symbols, interval, callback);
					};
					subscribe(symbol.toLowerCase()+'@kline_'+interval, function(kline) {
						if ( !info[symbol][interval].timestamp ) {
							klineQueue[symbol][interval].push(kline);
							return;
						}
						//console.log('@klines at ' + kline.k.t);
						klineHandler(symbol, kline);
						if ( callback ) callback(symbol, interval, klineConcat(symbol, interval));
					}, reconnect);
					publicRequest(base+'v1/klines', {symbol:symbol, interval:interval}, function(data) {
						klineData(symbol, interval, data);
						//console.log('/klines at ' + info[symbol][interval].timestamp);
						for ( let kline of klineQueue[symbol][interval] ) {
							klineHandler(symbol, kline, info[symbol][interval].timestamp);
						}
						delete klineQueue[symbol][interval];
						if ( callback ) callback(symbol, interval, klineConcat(symbol, interval));
					});
				}
			},
			candlesticks: function candlesticks(symbols, interval, callback) {
				let reconnect = function() {
					if ( options.reconnect ) candlesticks(symbols, interval, callback);
				};
				for ( let symbol of symbols ) {
					subscribe(symbol.toLowerCase()+'@kline_'+interval, callback, reconnect);
				}
			},
			prevDay: function prevDay(symbol, callback) {
				let streamName = symbol ? symbol.toLowerCase()+'@ticker' : '!ticker@arr';
				let reconnect = function() {
					if ( options.reconnect ) prevDay(symbol, callback);
				};
				subscribe(streamName, function(data) {
					if ( data instanceof Array ) {
						for ( let line of data ) {
							prevDayStreamHandler(line, callback);
						}
						return;
					}
					prevDayStreamHandler(data, callback);
				}, reconnect);
			}
		}
	};
}();
//https://github.com/binance-exchange/binance-official-api-docs<|MERGE_RESOLUTION|>--- conflicted
+++ resolved
@@ -354,13 +354,6 @@
 		}
 		return {bids: bidbase, asks: askbase, bidQty: bidqty, askQty: askqty};
 	};
-<<<<<<< HEAD
-=======
-	const getDepthCache = function(symbol) {
-		if ( typeof depthCache[symbol] === 'undefined' ) return {bids: {}, asks: {}};
-		return depthCache[symbol];
-	};
->>>>>>> 23325c46
 	////////////////////////////
 	return {
 		depthCache: function(symbol) {
@@ -646,6 +639,7 @@
 				}
 			},
 			depthCache: function depthCacheFunction(symbols, callback, limit = 500) {
+				if ( typeof symbols === 'string' ) symbols = [symbols]; // accept both strings and arrays
 				for ( let symbol of symbols ) {
 					if ( typeof info[symbol] === 'undefined' ) info[symbol] = {};
 					info[symbol].firstUpdateId = 0;
