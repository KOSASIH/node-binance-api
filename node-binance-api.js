/* ============================================================
 * node-binance-api
 * https://github.com/jaggedsoft/node-binance-api
 * ============================================================
 * Copyright 2017-, Jon Eyrick
 * Released under the MIT License
 * ============================================================ */

module.exports = function() {
	'use strict';
	const WebSocket = require('ws');
	const request = require('request');
	const crypto = require('crypto');
	const base = 'https://api.binance.com/api/';
	const wapi = 'https://api.binance.com/wapi/';
	const websocket_base = 'wss://stream.binance.com:9443/ws/';
	const userAgent = 'Mozilla/4.0 (compatible; Node Binance API)';
	const contentType = 'application/x-www-form-urlencoded';
	let subscriptions = {};
	let messageQueue = {};
	let depthCache = {};
	let ohlcLatest = {};
	let klineQueue = {};
	let info = {};
	let ohlc = {};
	let options = {recvWindow:60000, reconnect:true, test: false};

	const publicRequest = function(url, data, callback, method = 'GET') {
		if ( !data ) data = {};
		let opt = {
			url: url,
			qs: data,
			method: method,
			timeout: options.recvWindow,
			agent: false,
			headers: {
				'User-Agent': userAgent,
				'Content-type': contentType
			}
		};
		request(opt, function(error, response, body) {
<<<<<<< HEAD
			if ( !response || !body ) throw 'publicRequest error: '+error;
			if ( callback ) {
				try {
					callback(JSON.parse(body));
				} catch (error) {
					console.error('Parse error: '+error.message);
				}
			}
=======
			if ( !callback ) return;

			if ( error ) 
				return callback( error );

			if ( response && response.statusCode !== 200 ) 
				return callback( response );

			if ( callback ) 
				return callback( null, JSON.parse(body) );
>>>>>>> 23356221
		});
	};

	const apiRequest = function(url, callback, method = 'GET') {
		if ( !options.APIKEY ) throw 'apiRequest: Invalid API Key';
		let opt = {
			url: url,
			method: method,
			timeout: options.recvWindow,
			agent: false,
			headers: {
				'User-Agent': userAgent,
				'Content-type': contentType,
				'X-MBX-APIKEY': options.APIKEY
			}
		};
		request(opt, function(error, response, body) {
<<<<<<< HEAD
			if ( !response || !body ) throw 'apiRequest error: '+error;
			if ( callback ) {
				try {
					callback(JSON.parse(body));
				} catch (error) {
					console.error('Parse error: '+error.message);
				}
			}
=======
			if ( !callback ) return;

			if ( error ) 
				return callback( error );

			if ( response && response.statusCode !== 200 ) 
				return callback( response );

			if ( callback ) 
				return callback( null, JSON.parse(body) );
>>>>>>> 23356221
		});
	};

	const signedRequest = function(url, data, callback, method = 'GET') {
		if ( !options.APISECRET ) throw 'signedRequest: Invalid API Secret';
		if ( !data ) data = {};
		data.timestamp = new Date().getTime();
		if ( typeof data.symbol !== 'undefined' ) data.symbol = data.symbol.replace('_','');
		if ( typeof data.recvWindow === 'undefined' ) data.recvWindow = options.recvWindow;
		let query = Object.keys(data).reduce(function(a,k){a.push(k+'='+encodeURIComponent(data[k]));return a},[]).join('&');
		let signature = crypto.createHmac('sha256', options.APISECRET).update(query).digest('hex'); // set the HMAC hash header
		let opt = {
			url: url+'?'+query+'&signature='+signature,
			method: method,
			timeout: options.recvWindow,
			agent: false,
			headers: {
				'User-Agent': userAgent,
				'Content-type': contentType,
				'X-MBX-APIKEY': options.APIKEY
			}
		};
		request(opt, function(error, response, body) {
<<<<<<< HEAD
			if ( !response || !body ) throw 'signedRequest error: '+error;
			if ( callback ) {
				try {
					callback(JSON.parse(body));
				} catch (error) {
					console.error('Parse error: '+error.message);
				}
			}
=======
			if ( !callback ) return;

			if ( error ) 
				return callback( error );

			if ( response && response.statusCode !== 200 ) 
				return callback( response );

			if ( callback ) 
				return callback( null, JSON.parse(body) );
>>>>>>> 23356221
		});
	};

	const order = function(side, symbol, quantity, price, flags = {}, callback = false) {
		let endpoint = 'v3/order';
		if ( options.test ) endpoint += '/test';
		let opt = {
			symbol: symbol,
			side: side,
			type: 'LIMIT',
			quantity: quantity
		};
		if ( typeof flags.type !== 'undefined' ) opt.type = flags.type;
		if ( opt.type.includes('LIMIT') ) {
			opt.price = price;
			opt.timeInForce = 'GTC';
		}
		if ( typeof flags.timeInForce !== 'undefined' ) opt.timeInForce = flags.timeInForce;
		if ( typeof flags.newOrderRespType !== "undefined") opt.newOrderRespType = flags.newOrderRespType;
		if ( typeof flags.newClientOrderId !== "undefined" ) opt.newClientOrderId = flags.newClientOrderId;

		/*
STOP_LOSS
STOP_LOSS_LIMIT
TAKE_PROFIT
TAKE_PROFIT_LIMIT
LIMIT_MAKER
		*/
		if ( typeof flags.icebergQty !== 'undefined' ) opt.icebergQty = flags.icebergQty;
		if ( typeof flags.stopPrice !== 'undefined' ) {
			opt.stopPrice = flags.stopPrice;
			if ( opt.type === 'LIMIT' ) throw 'Error: stopPrice: Must set "type" to one of the following: STOP_LOSS, STOP_LOSS_LIMIT, TAKE_PROFIT, TAKE_PROFIT_LIMIT';
		}
		signedRequest(base+endpoint, opt, function(response) {
			if ( typeof response.msg !== 'undefined' && response.msg === 'Filter failure: MIN_NOTIONAL' ) {
				console.error('Order quantity too small. See exchangeInfo() for minimum amounts');
			}
			if ( callback ) callback(response);
			else console.log(side+'('+symbol+','+quantity+','+price+') ',response);
		}, 'POST');
	};
	////////////////////////////
	const subscribe = function(endpoint, callback, reconnect = false) {
		const ws = new WebSocket(websocket_base+endpoint);
		ws.endpoint = endpoint;
		ws.on('open', function() {
			//console.log('subscribe('+this.endpoint+')');
		});
		ws.on('close', function() {
			if ( reconnect && options.reconnect ) {
				if ( this.endpoint && parseInt(this.endpoint.length, 10) === 60 ) console.log('Account data WebSocket reconnecting..');
				else console.log('WebSocket reconnecting: '+this.endpoint);
				try {
					reconnect();
				} catch ( error ) {
					console.error('WebSocket reconnect error: '+error.message);
				}
			} else console.log('WebSocket connection closed! '+this.endpoint);
		});
		ws.on('message', function(data) {
			//console.log(data);
			try {
				callback(JSON.parse(data));
			} catch (error) {
				console.error('Parse error: '+error.message);
			}
		});
		subscriptions[endpoint] = ws;
		return ws;
	};
	const userDataHandler = function(data) {
		let type = data.e;
		if ( type === 'outboundAccountInfo' ) {
			options.balance_callback(data);
		} else if ( type === 'executionReport' ) {
			if ( options.execution_callback ) options.execution_callback(data);
		} else {
			console.error('Unexpected userData: '+type);
		}
	};
	const prevDayStreamHandler = function(data, callback) {
		let {
			e:eventType,
			E:eventTime,
			s:symbol,
			p:priceChange,
			P:percentChange,
			w:averagePrice,
			x:prevClose,
			c:close,
			Q:closeQty,
			b:bestBid,
			B:bestBidQty,
			a:bestAsk,
			A:bestAskQty,
			o:open,
			h:high,
			l:low,
			v:volume,
			q:quoteVolume,
			O:openTime,
			C:closeTime,
			F:firstTradeId,
			L:lastTradeId,
			n:numTrades
		} = data;
		callback({
			eventType,
			eventTime,
			symbol,
			priceChange,
			percentChange,
			averagePrice,
			prevClose,
			close,
			closeQty,
			bestBid,
			bestBidQty,
			bestAsk,
			bestAskQty,
			open,
			high,
			low,
			volume,
			quoteVolume,
			openTime,
			closeTime,
			firstTradeId,
			lastTradeId,
			numTrades
		});
	};
	////////////////////////////
	const priceData = function(data) {
		let prices = {};
		for ( let obj of data ) {
			prices[obj.symbol] = obj.price;
		}
		return prices;
	};
	const bookPriceData = function(data) {
		let prices = {};
		for ( let obj of data ) {
			prices[obj.symbol] = {
				bid:obj.bidPrice,
				bids:obj.bidQty,
				ask:obj.askPrice,
				asks:obj.askQty
			};
		}
		return prices;
	};
	const balanceData = function(data) {
		let balances = {};
		if ( typeof data.balances === 'undefined' ) {
			console.log('balanceData error', data);
			return {};
		}
		for ( let obj of data.balances ) {
			balances[obj.asset] = {available:obj.free, onOrder:obj.locked};
		}
		return balances;
	};
	const klineData = function(symbol, interval, ticks) { // Used for /depth
		let last_time = 0;
		for ( let tick of ticks ) {
			// eslint-disable-next-line no-unused-vars
			let [time, open, high, low, close, volume, closeTime, assetVolume, trades, buyBaseVolume, buyAssetVolume, ignored] = tick;
			ohlc[symbol][interval][time] = {open:open, high:high, low:low, close:close, volume:volume};
			last_time = time;
		}
		info[symbol][interval].timestamp = last_time;
	};
	const klineConcat = function(symbol, interval) { // Combine all OHLC data with latest update
		let output = ohlc[symbol][interval];
		if ( typeof ohlcLatest[symbol][interval].time === 'undefined' ) return output;
		const time = ohlcLatest[symbol][interval].time;
		const last_updated = Object.keys(ohlc[symbol][interval]).pop();
		if ( time >= last_updated ) {
			output[time] = ohlcLatest[symbol][interval];
			delete output[time].time;
			output[time].isFinal = false;
		}
		return output;
	};
	const klineHandler = function(symbol, kline, firstTime = 0) { // Used for websocket @kline
		// TODO: add Taker buy base asset volume
		// eslint-disable-next-line no-unused-vars
		let { e:eventType, E:eventTime, k:ticks } = kline;
		// eslint-disable-next-line no-unused-vars
		let { o:open, h:high, l:low, c:close, v:volume, i:interval, x:isFinal, q:quoteVolume, t:time } = ticks; //n:trades, V:buyVolume, Q:quoteBuyVolume
		if ( time <= firstTime ) return;
		if ( !isFinal ) {
			if ( typeof ohlcLatest[symbol][interval].time !== 'undefined' ) {
				if ( ohlcLatest[symbol][interval].time > time ) return;
			}
			ohlcLatest[symbol][interval] = {open:open, high:high, low:low, close:close, volume:volume, time:time};
			return;
		}
		// Delete an element from the beginning so we don't run out of memory
		const first_updated = Object.keys(ohlc[symbol][interval]).shift();
		if ( first_updated ) delete ohlc[symbol][interval][first_updated];
		ohlc[symbol][interval][time] = {open:open, high:high, low:low, close:close, volume:volume};
	};
	const depthData = function(data) { // Used for /depth endpoint
		let bids = {}, asks = {}, obj;
		if ( typeof data.bids !== 'undefined' ) {
			for ( obj of data.bids ) {
				bids[obj[0]] = parseFloat(obj[1]);
			}
		}
		if ( typeof data.asks !== 'undefined' ) {
			for ( obj of data.asks ) {
				asks[obj[0]] = parseFloat(obj[1]);
			}
		}
		return {bids:bids, asks:asks};
	}
	const depthHandler = function(depth, firstUpdateId = 0) { // Used for websocket @depth
		let symbol = depth.s, obj;
		if ( depth.u <= firstUpdateId ) return;
		for ( obj of depth.b ) { //bids
			depthCache[symbol].bids[obj[0]] = parseFloat(obj[1]);
			if ( obj[1] === '0.00000000' ) {
				delete depthCache[symbol].bids[obj[0]];
			}
		}
		for ( obj of depth.a ) { //asks
			depthCache[symbol].asks[obj[0]] = parseFloat(obj[1]);
			if ( obj[1] === '0.00000000' ) {
				delete depthCache[symbol].asks[obj[0]];
			}
		}
	};
	const getDepthCache = function(symbol) {
		if ( typeof depthCache[symbol] === 'undefined' ) return {bids: {}, asks: {}};
		return depthCache[symbol];
	};
	const depthVolume = function(symbol) { // Calculate Buy/Sell volume from DepthCache
		let cache = getDepthCache(symbol), quantity, price;
		let bidbase = 0, askbase = 0, bidqty = 0, askqty = 0;
		for ( price in cache.bids ) {
			quantity = cache.bids[price];
			bidbase+= parseFloat((quantity * parseFloat(price)).toFixed(8));
			bidqty+= quantity;
		}
		for ( price in cache.asks ) {
			quantity = cache.asks[price];
			askbase+= parseFloat((quantity * parseFloat(price)).toFixed(8));
			askqty+= quantity;
		}
		return {bids: bidbase, asks: askbase, bidQty: bidqty, askQty: askqty};
	};
	////////////////////////////
	return {
		depthCache: function(symbol) {
			return getDepthCache(symbol);
		},
		depthVolume: function(symbol) {
			return depthVolume(symbol);
		},
		percent: function(min, max, width = 100) {
			return ( min * 0.01 ) / ( max * 0.01 ) * width;
		},
		sum: function(array) {
			return array.reduce((a, b) => a + b, 0);
		},
		reverse: function(object) {
			let range = Object.keys(object).reverse(), output = {};
			for ( let price of range ) {
				output[price] = object[price];
			}
			return output;
		},
		array: function(obj) {
			return Object.keys(obj).map(function(key) {
				return [Number(key), obj[key]];
			});
		},
		sortBids: function(symbol, max = Infinity, baseValue = false) {
			let object = {}, count = 0, cache;
			if ( typeof symbol === 'object' ) cache = symbol;
			else cache = getDepthCache(symbol).bids;
			let sorted = Object.keys(cache).sort(function(a, b){return parseFloat(b)-parseFloat(a)});
			let cumulative = 0;
			for ( let price of sorted ) {
				if ( baseValue === 'cumulative' ) {
					cumulative+= parseFloat(cache[price]);
					object[price] = cumulative;
				} else if ( !baseValue ) object[price] = parseFloat(cache[price]);
				else object[price] = parseFloat((cache[price] * parseFloat(price)).toFixed(8));
				if ( ++count > max ) break;
			}
			return object;
		},
		sortAsks: function(symbol, max = Infinity, baseValue = false) {
			let object = {}, count = 0, cache;
			if ( typeof symbol === 'object' ) cache = symbol;
			else cache = getDepthCache(symbol).asks;
			let sorted = Object.keys(cache).sort(function(a, b){return parseFloat(a)-parseFloat(b)});
			let cumulative = 0;
			for ( let price of sorted ) {
				if ( baseValue === 'cumulative' ) {
					cumulative+= parseFloat(cache[price]);
					object[price] = cumulative;
				} else if ( !baseValue ) object[price] = parseFloat(cache[price]);
				else object[price] = parseFloat((cache[price] * parseFloat(price)).toFixed(8));
				if ( ++count > max ) break;
			}
			return object;
		},
		first: function(object) {
			return Object.keys(object).shift();
		},
		last: function(object) {
			return Object.keys(object).pop();
		},
		slice: function(object, start = 0) {
			return Object.entries(object).slice(start).map(entry => entry[0]);
		},
		min: function(object) {
			return Math.min.apply(Math, Object.keys(object));
		},
		max: function(object) {
			return Math.max.apply(Math, Object.keys(object));
		},
		options: function(opt) {
			options = opt;
			if ( typeof options.recvWindow === 'undefined' ) options.recvWindow = 60000;
			if ( typeof options.reconnect === 'undefined' ) options.reconnect = true;
			if ( typeof options.test === 'undefined' ) options.test = false;
		},
		buy: function(symbol, quantity, price, flags = {}, callback = false) {
			order('BUY', symbol, quantity, price, flags, callback);
		},
		sell: function(symbol, quantity, price, flags = {}, callback = false) {
			order('SELL', symbol, quantity, price, flags, callback);
		},
		marketBuy: function(symbol, quantity, flags = {type:'MARKET'}, callback = false) {
			if ( typeof flags === 'function' ) { // Accept callback as third parameter
				callback = flags;
				flags = {type:'MARKET'};
			}
			if ( typeof flags.type == 'undefined' ) flags.type = 'MARKET';
			order('BUY', symbol, quantity, 0, flags, callback);
		},
		marketSell: function(symbol, quantity, flags = {type:'MARKET'}, callback = false) {
			if ( typeof flags === 'function' ) { // Accept callback as third parameter
				callback = flags;
				flags = {type:'MARKET'};
			}
			if ( typeof flags.type == 'undefined' ) flags.type = 'MARKET';
			order('SELL', symbol, quantity, 0, flags, callback);
		},
		cancel: function(symbol, orderid, callback = false) {
			signedRequest(base+'v3/order', {symbol:symbol, orderId:orderid}, function(data) {
				if ( callback ) return callback.call(this, data, symbol);
			}, 'DELETE');
		},
		orderStatus: function(symbol, orderid, callback) {
			signedRequest(base+'v3/order', {symbol:symbol, orderId:orderid}, function(data) {
				if ( callback ) return callback.call(this, data, symbol);
			});
		},
		openOrders: function(symbol, callback) {
			let postData = symbol ? {symbol:symbol} : {};
			signedRequest(base+'v3/openOrders', postData, function(data) {
				return callback.call(this, data, symbol);
			});
		},
		cancelOrders: function(symbol, callback = false) {
			signedRequest(base+'v3/openOrders', {symbol:symbol}, function(json) {
				for ( let obj of json ) {
					let quantity = obj.origQty - obj.executedQty;
					console.log('cancel order: '+obj.side+' '+symbol+' '+quantity+' @ '+obj.price+' #'+obj.orderId);
					signedRequest(base+'v3/order', {symbol:symbol, orderId:obj.orderId}, function(data) {
						if ( callback ) return callback.call(this, data, symbol);
					}, 'DELETE');
				}
			});
		},
		allOrders: function(symbol, callback) {
			signedRequest(base+'v3/allOrders', {symbol:symbol, limit:500}, function(data) {
				if ( callback ) return callback.call(this, data, symbol);
			});
		},
		depth: function(symbol, callback, limit = 100) {
			publicRequest(base+'v1/depth', {symbol:symbol, limit:limit}, function(data) {
				return callback.call(this, depthData(data), symbol);
			});
		},
		prices: function(callback) {
			request(base+'v1/ticker/allPrices', function(error, response, body) {
				if ( !response || !body ) throw 'allPrices error: '+error;
				if ( callback ) {
					try {
						callback(priceData(JSON.parse(body)));
					} catch (error) {
						console.error('Parse error: '+error.message);
					}
				}
			});
		},
		bookTickers: function(callback) {
			request(base+'v1/ticker/allBookTickers', function(error, response, body) {
				if ( !response || !body ) throw 'allBookTickers error: '+error;
				if ( callback ) {
					try {
						callback(bookPriceData(JSON.parse(body)));
					} catch (error) {
						console.error('Parse error: '+error.message);
					}
				}
			});
		},
		prevDay: function(symbol, callback) {
			let input = symbol ? {symbol:symbol} : {};
			publicRequest(base+'v1/ticker/24hr', input, function(data) {
				if ( callback ) return callback.call(this, data, symbol);
			});
		},
		exchangeInfo: function(callback) {
			publicRequest(base+'v1/exchangeInfo', {}, callback);
		},
		withdraw: function(asset, address, amount, addressTag = false, callback = false) {
			let params = {asset, address, amount};
			params.name = 'API Withdraw';
			if ( addressTag ) params.addressTag = addressTag;
			signedRequest(wapi+'v3/withdraw.html', params, callback, 'POST');
		},
		withdrawHistory: function(callback, asset = false) {
			let params = asset ? {asset:asset} : {};
			signedRequest(wapi+'v3/withdrawHistory.html', params, callback);
		},
		depositHistory: function(callback, asset = false) {
			let params = asset ? {asset:asset} : {};
			signedRequest(wapi+'v3/depositHistory.html', params, callback);
		},
		depositAddress: function(asset, callback) {
			signedRequest(wapi+'v3/depositAddress.html', {asset:asset}, callback);
		},
		accountStatus: function(callback) {
			signedRequest(wapi+'v3/accountStatus.html', {}, callback);
		},
		account: function(callback) {
			signedRequest(base+'v3/account', {}, callback);
		},
		balance: function(callback) {
			signedRequest(base+'v3/account', {}, function(data) {
				if ( callback ) callback(balanceData(data));
			});
		},
/*
Breaking change: Spread operator is unsupported by Electron
Move this to a future release v0.4.0
		trades: function(symbol, callback, options) {
			signedRequest(base+'v3/myTrades', {symbol:symbol, ...options}, function(data) {
				if ( callback ) return callback.call(this, data, symbol);
			});
		},
*/
		trades: function(symbol, callback, options = {}) {
			let parameters = Object.assign({symbol:symbol}, options);
			signedRequest(base+'v3/myTrades', parameters, function(data) {
				if ( callback ) return callback.call(this, data, symbol);
			});
		},
		recentTrades: function(symbol, callback, limit = 500) {
			signedRequest(base+'v1/trades', {symbol:symbol, limit:limit}, callback);
		},
		historicalTrades: function(symbol, callback, limit = 500) {
			signedRequest(base+'v1/historicalTrades', {symbol:symbol, limit:limit}, callback);
		},
		// convert chart data to highstock array [timestamp,open,high,low,close]
		highstock: function(chart, include_volume = false) {
			let array = [];
			for ( let timestamp in chart ) {
				let obj = chart[timestamp];
				let line = [
					Number(timestamp),
					parseFloat(obj.open),
					parseFloat(obj.high),
					parseFloat(obj.low),
					parseFloat(obj.close)
				];
				if ( include_volume ) line.push(parseFloat(obj.volume));
				array.push(line);
			}
			return array;
		},
		ohlc: function(chart) {
			let open = [], high = [], low = [], close = [], volume = [];
			for ( let timestamp in chart ) { //ohlc[symbol][interval]
				let obj = chart[timestamp];
				open.push(parseFloat(obj.open));
				high.push(parseFloat(obj.high));
				low.push(parseFloat(obj.low));
				close.push(parseFloat(obj.close));
				volume.push(parseFloat(obj.volume));
			}
			return {open:open, high:high, low:low, close:close, volume:volume};
		},
		candlesticks: function(symbol, interval, callback, options = {limit:500}) { // additional options: startTime, endTime
		  let params = Object.assign({symbol:symbol, interval:interval}, options);
			publicRequest(base+'v1/klines', params, function(data) {
				return callback.call(this, data, symbol);
			});
		},
		publicRequest: function(url, data, callback, method = 'GET') {
			publicRequest(url, data, callback, method)
		},
		signedRequest: function(url, data, callback, method = 'GET') {
			signedRequest(url, data, callback, method);
		},
		getMarket: function(symbol) {
			const substring = symbol.substr(-3);
			if ( substring === 'BTC' ) return 'BTC';
			else if ( substring === 'ETH' ) return 'ETH';
			else if ( substring === 'BNB' ) return 'BNB';
			else if ( symbol.substr(-4) === 'USDT' ) return 'USDT';
		},
		websockets: {
			userData: function userData(callback, execution_callback = false) {
				let reconnect = function() {
					if ( options.reconnect ) userData(callback, execution_callback);
				};
				apiRequest(base+'v1/userDataStream', function(response) {
					options.listenKey = response.listenKey;
					setInterval(function() { // keepalive
						try {
							apiRequest(base+'v1/userDataStream?listenKey='+options.listenKey, false, 'PUT');
						} catch ( error ) {
							//error.message
						}
					}, 60 * 30 * 1000); // 30 minute keepalive
					options.balance_callback = callback;
					options.execution_callback = execution_callback;
					subscribe(options.listenKey, userDataHandler, reconnect);
				},'POST');
			},
			subscribe: function(url, callback, reconnect = false) {
				return subscribe(url, callback, reconnect);
			},
			subscriptions: function() {
				return subscriptions;
			},
			terminate: function(endpoint) {
				let ws = subscriptions[endpoint];
				if ( !ws ) return;
				console.log('WebSocket terminated:', endpoint);
				ws.terminate();
				delete subscriptions[endpoint];
			},
			depth: function depth(symbols, callback) {
				for ( let symbol of symbols ) {
					subscribe(symbol.toLowerCase()+'@depth', callback);
				}
			},
			depthCache: function depthCacheFunction(symbols, callback, limit = 500) {
				if ( typeof symbols === 'string' ) symbols = [symbols]; // accept both strings and arrays
				for ( let symbol of symbols ) {
					if ( typeof info[symbol] === 'undefined' ) info[symbol] = {};
					info[symbol].firstUpdateId = 0;
					depthCache[symbol] = {bids: {}, asks: {}};
					messageQueue[symbol] = [];
					let reconnect = function() {
						if ( options.reconnect ) depthCacheFunction([symbol], callback);
					};
					subscribe(symbol.toLowerCase()+'@depth', function(depth) {
						if ( !info[symbol].firstUpdateId ) {
							if ( typeof messageQueue[symbol] === 'undefined' ) messageQueue[symbol] = [];
							messageQueue[symbol].push(depth);
							return;
						}
						depthHandler(depth);
						if ( callback ) callback(symbol, depthCache[symbol]);
					}, reconnect);
					publicRequest(base+'v1/depth', {symbol:symbol, limit:limit}, function(json) {
						if ( messageQueue && typeof messageQueue[symbol] === 'object' ) {
							info[symbol].firstUpdateId = json.lastUpdateId;
							depthCache[symbol] = depthData(json);
							for ( let depth of messageQueue[symbol] ) {
								depthHandler(depth, json.lastUpdateId);
							}
							delete messageQueue[symbol];
							if ( callback ) callback(symbol, depthCache[symbol]);
						}
					});
				}
			},
			trades: function(symbols, callback) {
				for ( let symbol of symbols ) {
					let reconnect = function() {
						if ( options.reconnect ) subscribe(symbol.toLowerCase()+'@aggTrade', callback);
					};
					subscribe(symbol.toLowerCase()+'@aggTrade', callback, reconnect);
				}
			},
			chart: function chart(symbols, interval, callback) {
				if ( typeof symbols === 'string' ) symbols = [symbols]; // accept both strings and arrays
				for ( let symbol of symbols ) {
					if ( typeof info[symbol] === 'undefined' ) info[symbol] = {};
					if ( typeof info[symbol][interval] === 'undefined' ) info[symbol][interval] = {};
					if ( typeof ohlc[symbol] === 'undefined' ) ohlc[symbol] = {};
					if ( typeof ohlc[symbol][interval] === 'undefined' ) ohlc[symbol][interval] = {};
					if ( typeof ohlcLatest[symbol] === 'undefined' ) ohlcLatest[symbol] = {};
					if ( typeof ohlcLatest[symbol][interval] === 'undefined' ) ohlcLatest[symbol][interval] = {};
					if ( typeof klineQueue[symbol] === 'undefined' ) klineQueue[symbol] = {};
					if ( typeof klineQueue[symbol][interval] === 'undefined' ) klineQueue[symbol][interval] = [];
					info[symbol][interval].timestamp = 0;
					let reconnect = function() {
						if ( options.reconnect ) chart(symbols, interval, callback);
					};
					subscribe(symbol.toLowerCase()+'@kline_'+interval, function(kline) {
						if ( !info[symbol][interval].timestamp ) {
							klineQueue[symbol][interval].push(kline);
							return;
						}
						//console.log('@klines at ' + kline.k.t);
						klineHandler(symbol, kline);
						if ( callback ) callback(symbol, interval, klineConcat(symbol, interval));
					}, reconnect);
					publicRequest(base+'v1/klines', {symbol:symbol, interval:interval}, function(data) {
						klineData(symbol, interval, data);
						//console.log('/klines at ' + info[symbol][interval].timestamp);
						for ( let kline of klineQueue[symbol][interval] ) {
							klineHandler(symbol, kline, info[symbol][interval].timestamp);
						}
						delete klineQueue[symbol][interval];
						if ( callback ) callback(symbol, interval, klineConcat(symbol, interval));
					});
				}
			},
			candlesticks: function candlesticks(symbols, interval, callback) {
				let reconnect = function() {
					if ( options.reconnect ) candlesticks(symbols, interval, callback);
				};
				for ( let symbol of symbols ) {
					subscribe(symbol.toLowerCase()+'@kline_'+interval, callback, reconnect);
				}
			},
			prevDay: function prevDay(symbol, callback) {
				let streamName = symbol ? symbol.toLowerCase()+'@ticker' : '!ticker@arr';
				let reconnect = function() {
					if ( options.reconnect ) prevDay(symbol, callback);
				};
				subscribe(streamName, function(data) {
					if ( data instanceof Array ) {
						for ( let line of data ) {
							prevDayStreamHandler(line, callback);
						}
						return;
					}
					prevDayStreamHandler(data, callback);
				}, reconnect);
			}
		}
	};
}();
//https://github.com/binance-exchange/binance-official-api-docs<|MERGE_RESOLUTION|>--- conflicted
+++ resolved
@@ -39,27 +39,16 @@
 			}
 		};
 		request(opt, function(error, response, body) {
-<<<<<<< HEAD
-			if ( !response || !body ) throw 'publicRequest error: '+error;
-			if ( callback ) {
-				try {
-					callback(JSON.parse(body));
-				} catch (error) {
-					console.error('Parse error: '+error.message);
-				}
-			}
-=======
 			if ( !callback ) return;
 
-			if ( error ) 
+			if ( error )
 				return callback( error );
 
-			if ( response && response.statusCode !== 200 ) 
+			if ( response && response.statusCode !== 200 )
 				return callback( response );
 
-			if ( callback ) 
+			if ( callback )
 				return callback( null, JSON.parse(body) );
->>>>>>> 23356221
 		});
 	};
 
@@ -77,27 +66,16 @@
 			}
 		};
 		request(opt, function(error, response, body) {
-<<<<<<< HEAD
-			if ( !response || !body ) throw 'apiRequest error: '+error;
-			if ( callback ) {
-				try {
-					callback(JSON.parse(body));
-				} catch (error) {
-					console.error('Parse error: '+error.message);
-				}
-			}
-=======
 			if ( !callback ) return;
 
-			if ( error ) 
+			if ( error )
 				return callback( error );
 
-			if ( response && response.statusCode !== 200 ) 
+			if ( response && response.statusCode !== 200 )
 				return callback( response );
 
-			if ( callback ) 
+			if ( callback )
 				return callback( null, JSON.parse(body) );
->>>>>>> 23356221
 		});
 	};
 
@@ -121,27 +99,16 @@
 			}
 		};
 		request(opt, function(error, response, body) {
-<<<<<<< HEAD
-			if ( !response || !body ) throw 'signedRequest error: '+error;
-			if ( callback ) {
-				try {
-					callback(JSON.parse(body));
-				} catch (error) {
-					console.error('Parse error: '+error.message);
-				}
-			}
-=======
 			if ( !callback ) return;
 
-			if ( error ) 
+			if ( error )
 				return callback( error );
 
-			if ( response && response.statusCode !== 200 ) 
+			if ( response && response.statusCode !== 200 )
 				return callback( response );
 
-			if ( callback ) 
+			if ( callback )
 				return callback( null, JSON.parse(body) );
->>>>>>> 23356221
 		});
 	};
 
